///////////////////////////////////////////////////////////////////////////////
// FILE:          DemoCamera.h
// PROJECT:       Micro-Manager
// SUBSYSTEM:     DeviceAdapters
//-----------------------------------------------------------------------------
// DESCRIPTION:   The example implementation of the demo camera.
//                Simulates generic digital camera and associated automated
//                microscope devices and enables testing of the rest of the
//                system without the need to connect to the actual hardware. 
//                
// AUTHOR:        Nenad Amodaj, nenad@amodaj.com, 06/08/2005
//                
//                Karl Hoover (stuff such as programmable CCD size  & the various image processors)
//                Arther Edelstein ( equipment error simulation)
//
// COPYRIGHT:     University of California, San Francisco, 2006-2015
//                100X Imaging Inc, 2008
//
// LICENSE:       This file is distributed under the BSD license.
//                License text is included with the source distribution.
//
//                This file is distributed in the hope that it will be useful,
//                but WITHOUT ANY WARRANTY; without even the implied warranty
//                of MERCHANTABILITY or FITNESS FOR A PARTICULAR PURPOSE.
//
//                IN NO EVENT SHALL THE COPYRIGHT OWNER OR
//                CONTRIBUTORS BE LIABLE FOR ANY DIRECT, INDIRECT,
//                INCIDENTAL, SPECIAL, EXEMPLARY, OR CONSEQUENTIAL DAMAGES.

#pragma once

#include "DeviceBase.h"
#include "ImgBuffer.h"
#include "DeviceThreads.h"
#include <string>
#include <map>
#include <algorithm>
#include <stdint.h>
#include <future>

//////////////////////////////////////////////////////////////////////////////
// Error codes
//
#define ERR_UNKNOWN_MODE         102
#define ERR_UNKNOWN_POSITION     103
#define ERR_IN_SEQUENCE          104
#define ERR_SEQUENCE_INACTIVE    105
#define ERR_STAGE_MOVING         106
#define HUB_NOT_AVAILABLE        107

const char* NoHubError = "Parent Hub not defined.";

// Defines which segments in a seven-segment display are lit up for each of
// the numbers 0-9. Segments are:
//
//  0       1
// 1 2     2 4
//  3       8
// 4 5    16 32
//  6      64
const int SEVEN_SEGMENT_RULES[] = {1+2+4+16+32+64, 4+32, 1+4+8+16+64,
      1+4+8+32+64, 2+4+8+32, 1+2+8+32+64, 2+8+16+32+64, 1+4+32,
      1+2+4+8+16+32+64, 1+2+4+8+32+64};
// Indicates if the segment is horizontal or vertical.
const int SEVEN_SEGMENT_HORIZONTALITY[] = {1, 0, 0, 1, 0, 0, 1};
// X offset for this segment.
const int SEVEN_SEGMENT_X_OFFSET[] = {0, 0, 1, 0, 0, 1, 0};
// Y offset for this segment.
const int SEVEN_SEGMENT_Y_OFFSET[] = {0, 0, 0, 1, 1, 1, 2};

class ImgManipulator 
{
   public:
      virtual int ChangePixels(ImgBuffer& img) = 0;
};

////////////////////////
// DemoHub
//////////////////////

class DemoHub : public HubBase<DemoHub>
{
public:
   DemoHub() :
      initialized_(false),
      busy_(false)
   {}
   ~DemoHub() {}

   // Device API
   // ---------
   int Initialize();
   int Shutdown() {return DEVICE_OK;};
   void GetName(char* pName) const; 
   bool Busy() { return busy_;} ;

   // HUB api
   int DetectInstalledDevices();

private:
   void GetPeripheralInventory();

   std::vector<std::string> peripherals_;
   bool initialized_;
   bool busy_;
};


//////////////////////////////////////////////////////////////////////////////
// CDemoCamera class
// Simulation of the Camera device
//////////////////////////////////////////////////////////////////////////////

class MySequenceThread;

class CDemoCamera : public CCameraBase<CDemoCamera>  
{
public:
   CDemoCamera();
   ~CDemoCamera();
  
   // MMDevice API
   // ------------
   int Initialize();
   int Shutdown();
  
   void GetName(char* name) const;      
   
   // MMCamera API
   // ------------
   int SnapImage();
   const unsigned char* GetImageBuffer();
   unsigned GetImageWidth() const;
   unsigned GetImageHeight() const;
   unsigned GetImageBytesPerPixel() const;
   unsigned GetBitDepth() const;
   long GetImageBufferSize() const;
   double GetExposure() const;
   void SetExposure(double exp);
   int SetROI(unsigned x, unsigned y, unsigned xSize, unsigned ySize); 
   int GetROI(unsigned& x, unsigned& y, unsigned& xSize, unsigned& ySize); 
   int ClearROI();
   bool SupportsMultiROI();
   bool IsMultiROISet();
   int GetMultiROICount(unsigned& count);
   int SetMultiROI(const unsigned* xs, const unsigned* ys,
           const unsigned* widths, const unsigned* heights,
           unsigned numROIs);
   int GetMultiROI(unsigned* xs, unsigned* ys, unsigned* widths,
           unsigned* heights, unsigned* length);
   int PrepareSequenceAcqusition() { return DEVICE_OK; }
   int StartSequenceAcquisition(double interval);
   int StartSequenceAcquisition(long numImages, double interval_ms, bool stopOnOverflow);
   int StopSequenceAcquisition();
   int InsertImage();
   int RunSequenceOnThread();
   bool IsCapturing();
   void OnThreadExiting() throw(); 
   double GetNominalPixelSizeUm() const {return nominalPixelSizeUm_;}
   double GetPixelSizeUm() const {return nominalPixelSizeUm_ * GetBinning();}
   int GetBinning() const;
   int SetBinning(int bS);

   int IsExposureSequenceable(bool& isSequenceable) const;
   int GetExposureSequenceMaxLength(long& nrEvents) const;
   int StartExposureSequence();
   int StopExposureSequence();
   int ClearExposureSequence();
   int AddToExposureSequence(double exposureTime_ms);
   int SendExposureSequence() const;

   unsigned  GetNumberOfComponents() const { return nComponents_;};

   // action interface
   // ----------------
   int OnMaxExposure(MM::PropertyBase* pProp, MM::ActionType eAct);
   int OnTestProperty(MM::PropertyBase* pProp, MM::ActionType eAct, long);
   int OnAsyncFollower(MM::PropertyBase* pProp, MM::ActionType eAct);
   int OnAsyncLeader(MM::PropertyBase* pProp, MM::ActionType eAct);
   void SlowPropUpdate(std::string leaderValue);
   int OnBinning(MM::PropertyBase* pProp, MM::ActionType eAct);
   int OnPixelType(MM::PropertyBase* pProp, MM::ActionType eAct);
   int OnBitDepth(MM::PropertyBase* pProp, MM::ActionType eAct);
   int OnReadoutTime(MM::PropertyBase* pProp, MM::ActionType eAct);
   int OnScanMode(MM::PropertyBase* pProp, MM::ActionType eAct);
   int OnErrorSimulation(MM::PropertyBase* , MM::ActionType );
   int OnCameraCCDXSize(MM::PropertyBase* , MM::ActionType );
   int OnCameraCCDYSize(MM::PropertyBase* , MM::ActionType );
   int OnTriggerDevice(MM::PropertyBase* pProp, MM::ActionType eAct);
   int OnDropPixels(MM::PropertyBase* pProp, MM::ActionType eAct);
   int OnFastImage(MM::PropertyBase* pProp, MM::ActionType eAct);
   int OnSaturatePixels(MM::PropertyBase* pProp, MM::ActionType eAct);
   int OnFractionOfPixelsToDropOrSaturate(MM::PropertyBase* pProp, MM::ActionType eAct);
   int OnShouldRotateImages(MM::PropertyBase* pProp, MM::ActionType eAct);
   int OnShouldDisplayImageNumber(MM::PropertyBase* pProp, MM::ActionType eAct);
   int OnStripeWidth(MM::PropertyBase* pProp, MM::ActionType eAct);
   int OnSupportsMultiROI(MM::PropertyBase* pProp, MM::ActionType eAct);
   int OnMultiROIFillValue(MM::PropertyBase* pProp, MM::ActionType eAct);
   int OnCCDTemp(MM::PropertyBase* pProp, MM::ActionType eAct);
   int OnIsSequenceable(MM::PropertyBase* pProp, MM::ActionType eAct);
   int OnMode(MM::PropertyBase* pProp, MM::ActionType eAct);
   int OnPCF(MM::PropertyBase* pProp, MM::ActionType eAct);
   int OnPhotonFlux(MM::PropertyBase* pProp, MM::ActionType eAct);
   int OnReadNoise(MM::PropertyBase* pProp, MM::ActionType eAct);
   int OnCrash(MM::PropertyBase* pProp, MM::ActionType eAct);

   // Special public DemoCamera methods
   void AddBackgroundAndNoise(ImgBuffer& img, double mean, double stdDev);
   void AddSignal(ImgBuffer& img, double photonFlux, double exp, double cf);
   // this function replace normal_distribution in C++11
   double GaussDistributedValue(double mean, double std);

   int RegisterImgManipulatorCallBack(ImgManipulator* imgManpl);
   long GetCCDXSize() { return cameraCCDXSize_; }
   long GetCCDYSize() { return cameraCCDYSize_; }


private:
   int SetAllowedBinning();
   void TestResourceLocking(const bool);
   void GenerateEmptyImage(ImgBuffer& img);
   void GenerateSyntheticImage(ImgBuffer& img, double exp);
   bool GenerateColorTestPattern(ImgBuffer& img);
   int ResizeImageBuffer();

   static const double nominalPixelSizeUm_;

   double exposureMaximum_;
   double dPhase_;
   ImgBuffer img_;
   bool busy_;
   bool stopOnOverFlow_;
   bool initialized_;
   double readoutUs_;
   MM::MMTime readoutStartTime_;
   long scanMode_;
   int bitDepth_;
   unsigned roiX_;
   unsigned roiY_;
   MM::MMTime sequenceStartTime_;
   bool isSequenceable_;
   long sequenceMaxLength_;
   bool sequenceRunning_;
   unsigned long sequenceIndex_;
   double GetSequenceExposure();
   std::vector<double> exposureSequence_;
   long imageCounter_;
	long binSize_;
	long cameraCCDXSize_;
	long cameraCCDYSize_;
   double ccdT_;
	std::string triggerDevice_;

   bool stopOnOverflow_;

	bool dropPixels_;
   bool fastImage_;
	bool saturatePixels_;
	double fractionOfPixelsToDropOrSaturate_;
   bool shouldRotateImages_;
   bool shouldDisplayImageNumber_;
   double stripeWidth_;
   bool supportsMultiROI_;
   int multiROIFillValue_;
   std::vector<unsigned> multiROIXs_;
   std::vector<unsigned> multiROIYs_;
   std::vector<unsigned> multiROIWidths_;
   std::vector<unsigned> multiROIHeights_;

	double testProperty_[10];
   std::string asyncLeader_;
   std::string asyncFollower_;
   MMThreadLock imgPixelsLock_;
   MMThreadLock asyncFollowerLock_;
   friend class MySequenceThread;
   int nComponents_;
   MySequenceThread * thd_;
   std::future<void> fut_;
   int mode_;
   ImgManipulator* imgManpl_;
   double pcf_;
   double photonFlux_;
   double readNoise_;
};

class MySequenceThread : public MMDeviceThreadBase
{
   friend class CDemoCamera;
   enum { default_numImages=1, default_intervalMS = 100 };
   public:
      MySequenceThread(CDemoCamera* pCam);
      ~MySequenceThread();
      void Stop();
      void Start(long numImages, double intervalMs);
      bool IsStopped();
      void Suspend();
      bool IsSuspended();
      void Resume();
      double GetIntervalMs(){return intervalMs_;}                               
      void SetLength(long images) {numImages_ = images;}                        
      long GetLength() const {return numImages_;}
      long GetImageCounter(){return imageCounter_;}                             
      MM::MMTime GetStartTime(){return startTime_;}                             
      MM::MMTime GetActualDuration(){return actualDuration_;}
   private:                                                                     
      int svc(void) throw();
      double intervalMs_;                                                       
      long numImages_;                                                          
      long imageCounter_;                                                       
      bool stop_;                                                               
      bool suspend_;                                                            
      CDemoCamera* camera_;                                                     
      MM::MMTime startTime_;                                                    
      MM::MMTime actualDuration_;                                               
      MM::MMTime lastFrameTime_;                                                
      MMThreadLock stopLock_;                                                   
      MMThreadLock suspendLock_;                                                
}; 

//////////////////////////////////////////////////////////////////////////////
// CDemoFilterWheel class
// Simulation of the filter changer (state device)
//////////////////////////////////////////////////////////////////////////////

class CDemoFilterWheel : public CStateDeviceBase<CDemoFilterWheel>
{
public:
   CDemoFilterWheel();
   ~CDemoFilterWheel();
  
   // MMDevice API
   // ------------
   int Initialize();
   int Shutdown();
  
   void GetName(char* pszName) const;
   bool Busy();
   unsigned long GetNumberOfPositions()const {return numPos_;}

   // action interface
   // ----------------
   int OnState(MM::PropertyBase* pProp, MM::ActionType eAct);

private:
   long numPos_;
   bool initialized_;
   MM::MMTime changedTime_;
   long position_;
};

//////////////////////////////////////////////////////////////////////////////
// CDemoLightPath class
// Simulation of the microscope light path switch (state device)
//////////////////////////////////////////////////////////////////////////////
class CDemoLightPath : public CStateDeviceBase<CDemoLightPath>
{
public:
   CDemoLightPath();
   ~CDemoLightPath();
  
   // MMDevice API
   // ------------
   int Initialize();
   int Shutdown();
  
   void GetName(char* pszName) const;
   bool Busy() {return busy_;}
   unsigned long GetNumberOfPositions()const {return numPos_;}

   // action interface
   // ----------------
   int OnState(MM::PropertyBase* pProp, MM::ActionType eAct);

private:
   long numPos_;
   bool busy_;
   bool initialized_;
   long position_;
};

//////////////////////////////////////////////////////////////////////////////
// CDemoObjectiveTurret class
// Simulation of the objective changer (state device)
//////////////////////////////////////////////////////////////////////////////

class CDemoObjectiveTurret : public CStateDeviceBase<CDemoObjectiveTurret>
{
public:
   CDemoObjectiveTurret();
   ~CDemoObjectiveTurret();
  
   // MMDevice API
   // ------------
   int Initialize();
   int Shutdown();
  
   void GetName(char* pszName) const ;
   bool Busy() {return busy_;}
   unsigned long GetNumberOfPositions()const {return numPos_;}

   // action interface
   // ----------------
   int OnState(MM::PropertyBase* pProp, MM::ActionType eAct);
   int OnTrigger(MM::PropertyBase* pProp, MM::ActionType eAct);

private:
   long numPos_;
   bool busy_;
   bool initialized_;
   bool sequenceRunning_;
   unsigned long sequenceMaxSize_;
   unsigned long sequenceIndex_;
   std::vector<std::string> sequence_;
   long position_;
};

//////////////////////////////////////////////////////////////////////////////
// CDemoStateDevice class
// Simulation of a state device in which the number of states can be specified (state device)
//////////////////////////////////////////////////////////////////////////////

class CDemoStateDevice : public CStateDeviceBase<CDemoStateDevice>
{
public:
   CDemoStateDevice();
   ~CDemoStateDevice();
  
   // MMDevice API
   // ------------
   int Initialize();
   int Shutdown();
  
   void GetName(char* pszName) const;
   bool Busy();
  

   // action interface
   // ----------------
   unsigned long GetNumberOfPositions()const { return numPos_; };
   int OnState(MM::PropertyBase* pProp, MM::ActionType eAct);
   int OnNumberOfStates(MM::PropertyBase* pProp, MM::ActionType eAct);

   int OnSequence(MM::PropertyBase* pProp, MM::ActionType eAct);
   int SetGateOpen(bool open);
   int GetGateOpen(bool& open);

private:
   uint16_t numPatterns_;
   long numPos_;
   bool initialized_;
   MM::MMTime changedTime_;
   bool busy_;
   bool sequenceOn_;
   bool gateOpen_;
   bool isClosed_;
   long position_;
};

//////////////////////////////////////////////////////////////////////////////
// CDemoStage class
// Simulation of the single axis stage
//////////////////////////////////////////////////////////////////////////////

class CDemoStage : public CStageBase<CDemoStage>
{
public:
   CDemoStage();
   ~CDemoStage();

   bool Busy() {return busy_;}
   void GetName(char* pszName) const;

   int Initialize();
   int Shutdown();
     
   // Stage API
   int SetPositionUm(double pos);
   int GetPositionUm(double& pos) {pos = pos_um_; LogMessage("Reporting position", true); return DEVICE_OK;}
   double GetStepSize() {return stepSize_um_;}
   int SetPositionSteps(long steps) 
   {
      pos_um_ = steps * stepSize_um_; 
      return  OnStagePositionChanged(pos_um_);
   }
   int GetPositionSteps(long& steps)
   {
      steps = (long)(pos_um_ / stepSize_um_);
      return DEVICE_OK;
   }
   int SetOrigin() { return DEVICE_OK; }
   int GetLimits(double& lower, double& upper)
   {
      lower = lowerLimit_;
      upper = upperLimit_;
      return DEVICE_OK;
   }
   int Move(double /*v*/) {return DEVICE_OK;}

   bool IsContinuousFocusDrive() const {return false;}

   // action interface
   // ----------------
   int OnPosition(MM::PropertyBase* pProp, MM::ActionType eAct);
   int OnSequence(MM::PropertyBase* pProp, MM::ActionType eAct);

   // Sequence functions
   int IsStageSequenceable(bool& isSequenceable) const;
   int GetStageSequenceMaxLength(long& nrEvents) const;
   int StartStageSequence();
   int StopStageSequence();
   int ClearStageSequence();
   int AddToStageSequence(double /* position */);
   int SendStageSequence();

private:
   void SetIntensityFactor(double pos);
   double stepSize_um_;
   double pos_um_;
   bool busy_;
   bool initialized_;
   double lowerLimit_;
   double upperLimit_;
   bool sequenceable_;
};

//////////////////////////////////////////////////////////////////////////////
// CDemoStage class
// Simulation of the single axis stage
//////////////////////////////////////////////////////////////////////////////

class CDemoXYStage : public CXYStageBase<CDemoXYStage>
{
public:
   CDemoXYStage();
   ~CDemoXYStage();

   bool Busy();
   void GetName(char* pszName) const;

   int Initialize();
   int Shutdown();
     
   // XYStage API
   /* Note that only the Set/Get PositionStep functions are implemented in the adapter
    * It is best not to override the Set/Get PositionUm functions in DeviceBase.h, since
    * those implement corrections based on whether or not X and Y directionality should be 
    * mirrored and based on a user defined origin
    */

   // This must be correct or the conversions between steps and Um will go wrong
   virtual double GetStepSize() {return stepSize_um_;}
   virtual int SetPositionSteps(long x, long y);
   virtual int GetPositionSteps(long& x, long& y);
   virtual int SetRelativePositionSteps(long x, long y);
   virtual int Home() { return DEVICE_OK; }
   virtual int Stop() { return DEVICE_OK; }

   /* This sets the 0,0 position of the adapter to the current position.  
    * If possible, the stage controller itself should also be set to 0,0
    * Note that this differs form the function SetAdapterOrigin(), which 
    * sets the coordinate system used by the adapter
    * to values different from the system used by the stage controller
    */
   virtual int SetOrigin() { return DEVICE_OK; }

   virtual int GetLimitsUm(double& xMin, double& xMax, double& yMin, double& yMax)
   {
      xMin = lowerLimit_; xMax = upperLimit_;
      yMin = lowerLimit_; yMax = upperLimit_;
      return DEVICE_OK;
   }

   virtual int GetStepLimits(long& /*xMin*/, long& /*xMax*/, long& /*yMin*/, long& /*yMax*/)
   { return DEVICE_UNSUPPORTED_COMMAND; }
   double GetStepSizeXUm() { return stepSize_um_; }
   double GetStepSizeYUm() { return stepSize_um_; }
   int Move(double /*vx*/, double /*vy*/) {return DEVICE_OK;}

   int IsXYStageSequenceable(bool& isSequenceable) const {isSequenceable = false; return DEVICE_OK;}


   // action interface
   // ----------------
   int OnPosition(MM::PropertyBase* pProp, MM::ActionType eAct);

private:
   double stepSize_um_;
   double posX_um_;
   double posY_um_;
   bool busy_;
   MM::TimeoutMs* timeOutTimer_;
   double velocity_;
   bool initialized_;
   double lowerLimit_;
   double upperLimit_;
};

//////////////////////////////////////////////////////////////////////////////
// DemoShutter class
// Simulation of shutter device
//////////////////////////////////////////////////////////////////////////////
class DemoShutter : public CShutterBase<DemoShutter>
{
public:
   DemoShutter() : state_(false), initialized_(false), changedTime_(0.0)
   {
      EnableDelay(); // signals that the dealy setting will be used
      
      // parent ID display
      CreateHubIDProperty();
   }
   ~DemoShutter() {}

   int Initialize();
   int Shutdown() {initialized_ = false; return DEVICE_OK;}

   void GetName (char* pszName) const;
   bool Busy();

   // Shutter API
   int SetOpen (bool open = true)
   {
      state_ = open;
      changedTime_ = GetCurrentMMTime();
      return DEVICE_OK;
   }
   int GetOpen(bool& open)
   {
      open = state_;
      return DEVICE_OK;
   }
   int Fire(double /*deltaT*/)
   { return DEVICE_UNSUPPORTED_COMMAND; }

   // action interface
   int OnState(MM::PropertyBase* pProp, MM::ActionType eAct);

private:
   bool state_;
   bool initialized_;
   MM::MMTime changedTime_;
};

//////////////////////////////////////////////////////////////////////////////
// DemoShutter class
// Simulation of shutter device
//////////////////////////////////////////////////////////////////////////////
class DemoDA : public CSignalIOBase<DemoDA>
{
public:
   DemoDA (uint8_t n);
   ~DemoDA ();

   int Shutdown() {return DEVICE_OK;}
   void GetName(char* name) const;
   int SetGateOpen(bool open); 
   int GetGateOpen(bool& open);
   int SetSignal(double volts);
   int GetSignal(double& volts);
   int GetLimits(double& minVolts, double& maxVolts)
   {
      minVolts=0.0; maxVolts= 10.0;
      return DEVICE_OK;
   }
   bool Busy() {return false;}
   int Initialize();

   // Sequence functions
   int IsDASequenceable(bool& isSequenceable) const
   {
      isSequenceable = true;
      return DEVICE_OK;
   }
   int GetDASequenceMaxLength(long& nrEvents) const 
   {
      nrEvents = 256;
      return DEVICE_OK;
   }
   int StartDASequence()
   {
      (const_cast<DemoDA *>(this))->SetSequenceStateOn();
      return DEVICE_OK;
   }
   int StopDASequence()
   {
      (const_cast<DemoDA *>(this))->SetSequenceStateOff();
      return DEVICE_OK;
   }
   int SendDASequence();
   int ClearDASequence();
   int AddToDASequence(double voltage);

   int OnTrigger(MM::PropertyBase* pProp, MM::ActionType eAct);
   int OnVoltage(MM::PropertyBase* pProp, MM::ActionType eAct);
   int OnRealVoltage(MM::PropertyBase* pProp, MM::ActionType eAct);

private:
   uint8_t n_;
   double volt_;
   double gatedVolts_;
   bool open_;
   bool sequenceRunning_;
   unsigned long sequenceIndex_;
   std::vector<double> sentSequence_;
   std::vector<double> nascentSequence_;

   void SetSequenceStateOn() { sequenceRunning_ = true; }
   void SetSequenceStateOff() { sequenceRunning_ = false; sequenceIndex_ = 0; }

   void SetSentSequence();
};


//////////////////////////////////////////////////////////////////////////////
// DemoMagnifier class
// Simulation of magnifier Device
//////////////////////////////////////////////////////////////////////////////
class DemoMagnifier : public CMagnifierBase<DemoMagnifier>
{
public:
   DemoMagnifier();

   ~DemoMagnifier () {};

   int Shutdown() { return DEVICE_OK; }

   void GetName(char* name) const;

   bool Busy() {return false;}
   int Initialize();

   double GetMagnification();

   // action interface
   // ----------------
   int OnPosition(MM::PropertyBase* pProp, MM::ActionType eAct);
   int OnZoom(MM::PropertyBase* pProp, MM::ActionType eAct);
   int OnHighMag(MM::PropertyBase* pProp, MM::ActionType eAct);
   int OnVariable(MM::PropertyBase* pProp, MM::ActionType eAct);

private:
   std::string highMagString();

   int position_;
   double zoomPosition_;
   double highMag_;
   bool variable_;
};

//////////////////////////////////////////////////////////////////////////////
// TransposeProcessor class
// transpose an image
// K.H.
//////////////////////////////////////////////////////////////////////////////
class TransposeProcessor : public CImageProcessorBase<TransposeProcessor>
{
public:
   TransposeProcessor () : inPlace_ (false), pTemp_(NULL), tempSize_(0), busy_(false)
   {
      // parent ID display
      CreateHubIDProperty();
   }
   ~TransposeProcessor () {if( NULL!= pTemp_) free(pTemp_); tempSize_=0;  }

   int Shutdown() {return DEVICE_OK;}
   void GetName(char* name) const {strcpy(name,"TransposeProcessor");}

   int Initialize();

   bool Busy(void) { return busy_;};

    // really primative image transpose algorithm which will work fine for non-square images... 
   template <typename PixelType>
   int TransposeRectangleOutOfPlace(PixelType* pI, unsigned int width, unsigned int height)
   {
      int ret = DEVICE_OK;
      unsigned long tsize = width*height*sizeof(PixelType);
      if( this->tempSize_ != tsize)
      {
         if( NULL != this->pTemp_)
         {
            free(pTemp_);
            pTemp_ = NULL;
         }
         pTemp_ = (PixelType *)malloc(tsize);
      }
      if( NULL != pTemp_)
      {
         PixelType* pTmpImage = (PixelType *) pTemp_;
         tempSize_ = tsize;
         for( unsigned long ix = 0; ix < width; ++ix)
         {
            for( unsigned long iy = 0; iy < height; ++iy)
            {
               pTmpImage[iy + ix*width] = pI[ ix + iy*height];
            }
         }
         memcpy( pI, pTmpImage, tsize);
      }
      else
      {
         ret = DEVICE_ERR;
      }

      return ret;
   }

   
   template <typename PixelType>
   void TransposeSquareInPlace(PixelType* pI, unsigned int dim)
   { 
      PixelType tmp;
      for( unsigned long ix = 0; ix < dim; ++ix)
      {
         for( unsigned long iy = ix; iy < dim; ++iy)
         {
            tmp = pI[iy*dim + ix];
            pI[iy*dim +ix] = pI[ix*dim + iy];
            pI[ix*dim +iy] = tmp; 
         }
      }

      return;
   }

   int Process(unsigned char* buffer, unsigned width, unsigned height, unsigned byteDepth);

   // action interface
   // ----------------
   int OnInPlaceAlgorithm(MM::PropertyBase* pProp, MM::ActionType eAct);

private:
   bool inPlace_;
   void* pTemp_;
   unsigned long tempSize_;
   bool busy_;
};



//////////////////////////////////////////////////////////////////////////////
// ImageFlipX class
// flip an image
// K.H.
//////////////////////////////////////////////////////////////////////////////
class ImageFlipX : public CImageProcessorBase<ImageFlipX>
{
public:
   ImageFlipX () :  busy_(false) {}
   ~ImageFlipX () {  }

   int Shutdown() {return DEVICE_OK;}
   void GetName(char* name) const {strcpy(name,"ImageFlipX");}

   int Initialize();
   bool Busy(void) { return busy_;};

   template <typename PixelType>
   int Flip(PixelType* pI, unsigned int width, unsigned int height)
   {
      PixelType tmp;
      int ret = DEVICE_OK;
      for( unsigned long iy = 0; iy < height; ++iy)
      {
         for( unsigned long ix = 0; ix <  (width>>1) ; ++ix)
         {
            tmp = pI[ ix + iy*width];
            pI[ ix + iy*width] = pI[ width - 1 - ix + iy*width];
            pI[ width -1 - ix + iy*width] = tmp;
         }
      }
      return ret;
   }

   int Process(unsigned char* buffer, unsigned width, unsigned height, unsigned byteDepth);

   int OnPerformanceTiming(MM::PropertyBase* pProp, MM::ActionType eAct);

private:
   bool busy_;
   MM::MMTime performanceTiming_;
};


//////////////////////////////////////////////////////////////////////////////
// ImageFlipY class
// flip an image
// K.H.
//////////////////////////////////////////////////////////////////////////////
class ImageFlipY : public CImageProcessorBase<ImageFlipY>
{
public:
   ImageFlipY () : busy_(false), performanceTiming_(0.) {}
   ~ImageFlipY () {  }

   int Shutdown() {return DEVICE_OK;}
   void GetName(char* name) const {strcpy(name,"ImageFlipY");}

   int Initialize();
   bool Busy(void) { return busy_;};

   template <typename PixelType>
   int Flip(PixelType* pI, unsigned int width, unsigned int height)
   {
      PixelType tmp;
      int ret = DEVICE_OK;
      for( unsigned long ix = 0; ix < width ; ++ix)
      {
         for( unsigned long iy = 0; iy < (height>>1); ++iy)
         {
            tmp = pI[ ix + iy*width];
            pI[ ix + iy*width] = pI[ ix + (height - 1 - iy)*width];
            pI[ ix + (height - 1 - iy)*width] = tmp;
         }
      }
      return ret;
   }


   int Process(unsigned char* buffer, unsigned width, unsigned height, unsigned byteDepth);

   // action interface
   // ----------------
   int OnPerformanceTiming(MM::PropertyBase* pProp, MM::ActionType eAct);

private:
   bool busy_;
   MM::MMTime performanceTiming_;

};



//////////////////////////////////////////////////////////////////////////////
// MedianFilter class
// apply Median filter an image
// K.H.
//////////////////////////////////////////////////////////////////////////////
class MedianFilter : public CImageProcessorBase<MedianFilter>
{
public:
   MedianFilter () : busy_(false), performanceTiming_(0.),pSmoothedIm_(0), sizeOfSmoothedIm_(0)
   {
      // parent ID display
      CreateHubIDProperty();
   };
   ~MedianFilter () { if(0!=pSmoothedIm_) free(pSmoothedIm_); };

   int Shutdown() {return DEVICE_OK;}
   void GetName(char* name) const {strcpy(name,"MedianFilter");}

   int Initialize();
   bool Busy(void) { return busy_;};

   // NOTE: this utility MODIFIES the argument, make a copy yourself if you want the original data preserved
   template <class U> U FindMedian(std::vector<U>& values ) {
      std::sort(values.begin(), values.end());
      return values[(values.size())>>1];
   };


   template <typename PixelType>
   int Filter(PixelType* pI, unsigned int width, unsigned int height)
   {
      int ret = DEVICE_OK;
      int x[9];
      int y[9];

      const unsigned long thisSize = sizeof(*pI)*width*height;
      if( thisSize != sizeOfSmoothedIm_)
      {
         if(NULL!=pSmoothedIm_)
         {
            sizeOfSmoothedIm_ = 0;
            free(pSmoothedIm_);
         }
         // malloc is faster than new...
         pSmoothedIm_ = (PixelType*)malloc(thisSize);
         if(NULL!=pSmoothedIm_)
         {
            sizeOfSmoothedIm_ = thisSize;
         }
      }

      PixelType* pSmooth = (PixelType*) pSmoothedIm_;

      if(NULL != pSmooth)
      {
      /*Apply 3x3 median filter to reduce shot noise*/
      for (unsigned int i=0; i<width; i++) {
         for (unsigned int j=0; j<height; j++) {
            x[0]=i-1;
            y[0]=(j-1);
            x[1]=i;
            y[1]=(j-1);
            x[2]=i+1;
            y[2]=(j-1);
            x[3]=i-1;
            y[3]=(j);
            x[4]=i;
            y[4]=(j);
            x[5]=i+1;
            y[5]=(j);
            x[6]=i-1;
            y[6]=(j+1);
            x[7]=i;
            y[7]=(j+1);
            x[8]=i+1;
            y[8]=(j+1);
            // truncate the median filter window  -- duplicate edge points
            // this could be more efficient, we could fill in the interior image [1,w0-1]x[1,h0-1] then explicitly fill in the edge pixels.
            // also the temporary image could be as small as 2 rasters of the image
            for(int ij =0; ij < 9; ++ij)
            {
               if( x[ij] < 0)
                  x[ij] = 0;
               else if( int(width-1) < x[ij])
                  x[ij] = int(width-1);
               if( y[ij] < 0)
                  y[ij] = 0;
               else if( int(height-1) < y[ij])
                  y[ij] = (int)(height-1);
            }
            std::vector<PixelType> windo;
            for(int ij = 0; ij < 9; ++ij)
            {
               windo.push_back(pI[ x[ij] + width*y[ij]]);
            }
            pSmooth[i + j*width] = FindMedian(windo);
         }
      }

      memcpy( pI, pSmoothedIm_, thisSize);
      }
      else
         ret = DEVICE_ERR;

      return ret;
   }
   int Process(unsigned char* buffer, unsigned width, unsigned height, unsigned byteDepth);

   // action interface
   // ----------------
   int OnPerformanceTiming(MM::PropertyBase* pProp, MM::ActionType eAct);

private:
   bool busy_;
   MM::MMTime performanceTiming_;
   void*  pSmoothedIm_;
   unsigned long sizeOfSmoothedIm_;
   


};




//////////////////////////////////////////////////////////////////////////////
// DemoAutoFocus class
// Simulation of the auto-focusing module
//////////////////////////////////////////////////////////////////////////////
class DemoAutoFocus : public CAutoFocusBase<DemoAutoFocus>
{
public:
   DemoAutoFocus() : 
      running_(false), 
      busy_(false), 
      initialized_(false)  
      {
         CreateHubIDProperty();
      }

   ~DemoAutoFocus() {}
      
   // MMDevice API
   bool Busy() {return busy_;}
   void GetName(char* pszName) const;

   int Initialize();
   int Shutdown(){initialized_ = false; return DEVICE_OK;}

   // AutoFocus API
   virtual int SetContinuousFocusing(bool state)
   {
      running_ = state;
      return DEVICE_OK;
   }
   virtual int GetContinuousFocusing(bool& state)
   {
      state = running_;
      return DEVICE_OK;
   }
   virtual bool IsContinuousFocusLocked() { return running_; }
   virtual int FullFocus() { return DEVICE_OK; }
   virtual int IncrementalFocus() { return DEVICE_OK; }
   virtual int GetLastFocusScore(double& score)
   {
      score = 0.0;
      return DEVICE_OK;
   }
   virtual int GetCurrentFocusScore(double& score)
   {
      score = 1.0;
      return DEVICE_OK;
   }
   virtual int GetOffset(double& /*offset*/) { return DEVICE_OK; }
   virtual int SetOffset(double /*offset*/) { return DEVICE_OK; }

private:
   bool running_;
   bool busy_;
   bool initialized_;
};

struct Point
{
   public:
      Point(int lx, int ly) {x = lx; y = ly;};
   int x;
   int y;
};

struct PointD
{
   public:
      PointD(double lx, double ly) {x = lx; y = ly;};
   double x;
   double y;
};
//////////////////////////////////////////////////////////////////////////////
// DemoGalvo class
// Simulation of Galvo device
//////////////////////////////////////////////////////////////////////////////
class DemoGalvo : public CGalvoBase<DemoGalvo>, ImgManipulator
{
public:
   DemoGalvo();
   ~DemoGalvo();
      
   // MMDevice API
   bool Busy() {return busy_;}
   void GetName(char* pszName) const;

   int Initialize();
   int Shutdown(){initialized_ = false; return DEVICE_OK;}

   // Galvo API
   int PointAndFire(double x, double y, double pulseTime_us); 
   int SetSpotInterval(double pulseTime_us);
   int SetPosition(double x, double y);
   int GetPosition(double& x, double& y);
   int SetIlluminationState(bool on);
   int AddPolygonVertex(int polygonIndex, double x, double y);
   int DeletePolygons();
   int LoadPolygons();
   int SetPolygonRepetitions(int repetitions);
   int RunPolygons();
   int RunSequence();
   int StopSequence();
   int GetChannel(char* channelName);                         

   double GetXRange();                         
   double GetYRange(); 

   int ChangePixels(ImgBuffer& img);
   static bool PointInTriangle(Point p, Point p0, Point p1, Point p2);

private:

   CDemoCamera* demoCamera_;
   unsigned short gaussianMask_[10][10];

   double GaussValue(double amplitude, double sigmaX, double sigmaY, int muX, int muY, int x, int y);
   Point GalvoToCameraPoint(PointD GalvoPoint, ImgBuffer& img);
   void GetBoundingBox(std::vector<Point>& vertex, std::vector<Point>& bBox);
   bool InBoundingBox(std::vector<Point> boundingBox, Point testPoint);

   std::map<int, std::vector<PointD> > vertices_;
   MM::MMTime pfExpirationTime_;
   bool initialized_;
   bool busy_;
   bool illuminationState_;
   bool pointAndFire_;
   bool runROIS_;
   double xRange_;
   double yRange_;
   double currentX_;
   double currentY_;
   int offsetX_;
   double vMaxX_;
   int offsetY_;
   double vMaxY_;
<<<<<<< HEAD
};
=======
   double pulseTime_Us_;
};



#endif //_DEMOCAMERA_H_
>>>>>>> f0853616
<|MERGE_RESOLUTION|>--- conflicted
+++ resolved
@@ -1191,13 +1191,5 @@
    double vMaxX_;
    int offsetY_;
    double vMaxY_;
-<<<<<<< HEAD
-};
-=======
    double pulseTime_Us_;
-};
-
-
-
-#endif //_DEMOCAMERA_H_
->>>>>>> f0853616
+};